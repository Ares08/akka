/**
 *  Copyright (C) 2009-2011 Scalable Solutions AB <http://scalablesolutions.se>
 */

package akka.dispatch

import akka.AkkaException
<<<<<<< HEAD
=======
import akka.actor.Actor.spawn
import akka.actor.{Actor, EventHandler}
>>>>>>> 283a5b4c
import akka.routing.Dispatcher
import akka.japi.Procedure

import java.util.concurrent.locks.ReentrantLock
<<<<<<< HEAD
import akka.japi.Procedure
import java.util.concurrent. {ConcurrentLinkedQueue, TimeUnit, Callable}
=======
import java.util.concurrent. {ConcurrentLinkedQueue, TimeUnit}
>>>>>>> 283a5b4c
import java.util.concurrent.TimeUnit.{NANOSECONDS => NANOS, MILLISECONDS => MILLIS}
import java.util.concurrent.atomic. {AtomicBoolean, AtomicInteger}
import annotation.tailrec

class FutureTimeoutException(message: String) extends AkkaException(message)

object Futures {

<<<<<<< HEAD
  def future[T](body: Callable[T]): Future[T] =
    Future(body.call)

  def future[T](body: Callable[T], timeout: Long): Future[T] =
    Future(body.call, timeout)

  def future[T](body: Callable[T], dispatcher: MessageDispatcher): Future[T] =
    Future(body.call)(dispatcher)

  def future[T](body: Callable[T], timeout: Long, dispatcher: MessageDispatcher): Future[T] =
    Future(body.call, timeout)(dispatcher)
=======
  /**
   * Module with utility methods for working with Futures.
   * <pre>
   * val future = Futures.future(1000) {
   *  ... // do stuff
   * }
   * </pre>
   */
   def future[T](timeout: Long,
                 dispatcher: MessageDispatcher = Dispatchers.defaultGlobalDispatcher)
                (body: => T): Future[T] = {
    val f = new DefaultCompletableFuture[T](timeout)
    spawn({
      try { 
        f completeWithResult body 
      } catch { 
        case e: Exception => 
          EventHandler notifyListeners EventHandler.Error(e, this)
          f completeWithException e
      }
    })(dispatcher)
    f
  }
>>>>>>> 283a5b4c

  /**
   * (Blocking!)
   */
  def awaitAll(futures: List[Future[_]]): Unit = futures.foreach(_.await)

  /**
   *  Returns the First Future that is completed (blocking!)
   */
  def awaitOne(futures: List[Future[_]], timeout: Long = Long.MaxValue): Future[_] = firstCompletedOf(futures, timeout).await

  /**
   * Returns a Future to the result of the first future in the list that is completed
   */
  def firstCompletedOf(futures: Iterable[Future[_]], timeout: Long = Long.MaxValue): Future[_] = {
    val futureResult = new DefaultCompletableFuture[Any](timeout)

    val completeFirst: Future[_] => Unit = f => futureResult.completeWith(f.asInstanceOf[Future[Any]])
    for(f <- futures) f onComplete completeFirst

    futureResult
  }

  /**
   * Applies the supplied function to the specified collection of Futures after awaiting each future to be completed
   */
  def awaitMap[A,B](in: Traversable[Future[A]])(fun: (Future[A]) => B): Traversable[B] =
    in map { f => fun(f.await) }

  /**
   * Returns Future.resultOrException of the first completed of the 2 Futures provided (blocking!)
   */
  def awaitEither[T](f1: Future[T], f2: Future[T]): Option[T] = awaitOne(List(f1,f2)).asInstanceOf[Future[T]].resultOrException

  /**
   * A non-blocking fold over the specified futures.
   * The fold is performed on the thread where the last future is completed,
   * the result will be the first failure of any of the futures, or any failure in the actual fold,
   * or the result of the fold.
   */
  def fold[T,R](zero: R, timeout: Long = Actor.TIMEOUT)(futures: Iterable[Future[T]])(foldFun: (R, T) => R): Future[R] = {
    if(futures.isEmpty) {
      (new DefaultCompletableFuture[R](timeout)) completeWithResult zero
    } else {
      val result = new DefaultCompletableFuture[R](timeout)
      val results = new ConcurrentLinkedQueue[T]()
      val waitingFor = new AtomicInteger(futures.size)

      val aggregate: Future[T] => Unit = f => if (!result.isCompleted) { //TODO: This is an optimization, is it premature?
        if (f.exception.isDefined)
          result completeWithException f.exception.get
        else {
          results add f.result.get
          if (waitingFor.decrementAndGet == 0) { //Only one thread can get here
            try {
              val r = scala.collection.JavaConversions.asScalaIterable(results).foldLeft(zero)(foldFun)
              results.clear //Do not retain the values since someone can hold onto the Future for a long time
              result completeWithResult r
            } catch {
              case e: Exception => 
                EventHandler notifyListeners EventHandler.Error(e, this)
                result completeWithException e
            }
          }
        }
      }

      futures foreach { _ onComplete aggregate }
      result
    }
  }

  /**
   * Initiates a fold over the supplied futures where the fold-zero is the result value of the Future that's completed first
   */
  def reduce[T, R >: T](futures: Iterable[Future[T]], timeout: Long = Actor.TIMEOUT)(op: (R,T) => T): Future[R] = {
    if (futures.isEmpty)
      (new DefaultCompletableFuture[R](timeout)).completeWithException(new UnsupportedOperationException("empty reduce left"))
    else {
      val result = new DefaultCompletableFuture[R](timeout)
      val seedFound = new AtomicBoolean(false)
      val seedFold: Future[T] => Unit = f => {
        if (seedFound.compareAndSet(false, true)){ //Only the first completed should trigger the fold
          if (f.exception.isDefined) result completeWithException f.exception.get //If the seed is a failure, we're done here
          else (fold[T,R](f.result.get, timeout)(futures.filterNot(_ eq f))(op)).onComplete(result.completeWith(_)) //Fold using the seed
        }
        () //Without this Unit value, the compiler crashes
      }
      for(f <- futures) f onComplete seedFold //Attach the listener to the Futures
      result
    }
  }

  import scala.collection.mutable.Builder
  import scala.collection.generic.CanBuildFrom

  def sequence[A, M[_] <: Traversable[_]](in: M[Future[A]], timeout: Long = Actor.TIMEOUT)(implicit cbf: CanBuildFrom[M[Future[A]], A, M[A]]): Future[M[A]] =
    in.foldLeft(new DefaultCompletableFuture[Builder[A, M[A]]](timeout).completeWithResult(cbf(in)): Future[Builder[A, M[A]]])((fr, fa) => for (r <- fr; a <- fa.asInstanceOf[Future[A]]) yield (r += a)).map(_.result)

  def traverse[A, B, M[_] <: Traversable[_]](in: M[A], timeout: Long = Actor.TIMEOUT)(fn: A => Future[B])(implicit cbf: CanBuildFrom[M[A], B, M[B]]): Future[M[B]] =
    in.foldLeft(new DefaultCompletableFuture[Builder[B, M[B]]](timeout).completeWithResult(cbf(in)): Future[Builder[B, M[B]]]) { (fr, a) =>
      val fb = fn(a.asInstanceOf[A])
      for (r <- fr; b <-fb) yield (r += b)
    }.map(_.result)
}

object Future {
  def apply[T](body: => T, timeout: Long = Actor.TIMEOUT)(implicit dispatcher: MessageDispatcher): Future[T] = {
    val f = new DefaultCompletableFuture[T](timeout)
    dispatcher.dispatchFuture(FutureInvocation(f.asInstanceOf[CompletableFuture[Any]], () => body))
    f
  }
}

sealed trait Future[T] {
  /**
   * Blocks the current thread until the Future has been completed or the
   * timeout has expired. In the case of the timeout expiring a
   * FutureTimeoutException will be thrown.
   */
  def await : Future[T]

  /**
   * Blocks the current thread until the Future has been completed. Use
   * caution with this method as it ignores the timeout and will block
   * indefinitely if the Future is never completed.
   */
  def awaitBlocking : Future[T]

  /**
   * Tests whether this Future has been completed.
   */
  final def isCompleted: Boolean = value.isDefined

  /**
   * Tests whether this Future's timeout has expired.
   *
   * Note that an expired Future may still contain a value, or it may be
   * completed with a value.
   */
  def isExpired: Boolean

  /**
   * This Future's timeout in nanoseconds.
   */
  def timeoutInNanos: Long

  /**
   * The contained value of this Future. Before this Future is completed
   * the value will be None. After completion the value will be Some(Right(t))
   * if it contains a valid result, or Some(Left(error)) if it contains
   * an exception.
   */
  def value: Option[Either[Throwable, T]]

  /**
   * Returns the successful result of this Future if it exists.
   */
  final def result: Option[T] = {
    val v = value
    if (v.isDefined) v.get.right.toOption
    else None
  }

  /**
   * Waits for the completion of this Future, then returns the completed value.
   * If the Future's timeout expires while waiting a FutureTimeoutException
   * will be thrown.
   *
   * Equivalent to calling future.await.value.
   */
  def awaitResult: Option[Either[Throwable, T]]

  /**
   * Returns the result of the Future if one is available within the specified
   * time, if the time left on the future is less than the specified time, the
   * time left on the future will be used instead of the specified time.
   * returns None if no result, Some(Right(t)) if a result, or
   * Some(Left(error)) if there was an exception
   */
  def resultWithin(time: Long, unit: TimeUnit): Option[Either[Throwable, T]]

  /**
   * Returns the contained exception of this Future if it exists.
   */
  final def exception: Option[Throwable] = {
    val v = value
    if (v.isDefined) v.get.left.toOption
    else None
  }

  /**
   * When this Future is completed, apply the provided function to the
   * Future. If the Future has already been completed, this will apply
   * immediatly.
   */
  def onComplete(func: Future[T] => Unit): Future[T]

  /**
   * When the future is compeleted with a valid result, apply the provided
   * PartialFunction to the result.
   */
  final def receive(pf: PartialFunction[Any, Unit]): Future[T] = onComplete { f =>
    val optr = f.result
    if (optr.isDefined) {
      val r = optr.get
      if (pf.isDefinedAt(r)) pf(r)
    }
  }

  /**
   * Creates a new Future by applying a function to the successful result of
   * this Future. If this Future is completed with an exception then the new
   * Future will also contain this exception.
   */
  final def map[A](f: T => A): Future[A] = {
    val fa = new DefaultCompletableFuture[A](timeoutInNanos, NANOS)
    onComplete { ft =>
      val optv = ft.value
      if (optv.isDefined) {
        val v = optv.get
        if (v.isLeft)
          fa complete v.asInstanceOf[Either[Throwable, A]]
        else {
          fa complete (try {
            Right(f(v.right.get))
          } catch {
            case e: Exception => 
              EventHandler notifyListeners EventHandler.Error(e, this)
              Left(e)
          })
        }
      }
    }
    fa
  }

  /**
   * Creates a new Future by applying a function to the successful result of
   * this Future, and returns the result of the function as the new Future.
   * If this Future is completed with an exception then the new Future will
   * also contain this exception.
   */
  final def flatMap[A](f: T => Future[A]): Future[A] = {
    val fa = new DefaultCompletableFuture[A](timeoutInNanos, NANOS)
    onComplete { ft =>
      val optv = ft.value
      if (optv.isDefined) {
        val v = optv.get
        if (v.isLeft)
          fa complete v.asInstanceOf[Either[Throwable, A]]
        else {
          try {
            f(v.right.get) onComplete (fa.completeWith(_))
          } catch {
            case e: Exception => 
              EventHandler notifyListeners EventHandler.Error(e, this)
              fa completeWithException e
          }
        }
      }
    }
    fa
  }

  final def foreach(f: T => Unit): Unit = onComplete { ft =>
    val optr = ft.result
    if (optr.isDefined)
      f(optr.get)
  }

  final def filter(p: T => Boolean): Future[T] = {
    val f = new DefaultCompletableFuture[T](timeoutInNanos, NANOS)
    onComplete { ft =>
      val optv = ft.value
      if (optv.isDefined) {
        val v = optv.get
        if (v.isLeft)
          f complete v
        else {
          val r = v.right.get
          f complete (try {
            if (p(r)) Right(r)
            else Left(new MatchError(r))
          } catch {
            case e: Exception => 
              EventHandler notifyListeners EventHandler.Error(e, this)
              Left(e)
          })
        }
      }
    }
    f
  }

  /**
   *   Returns the current result, throws the exception is one has been raised, else returns None
   */
  final def resultOrException: Option[T] = {
    val v = value
    if (v.isDefined) {
      val r = v.get
      if (r.isLeft) throw r.left.get
      else r.right.toOption
    } else None
  }

  /* Java API */
  final def onComplete(proc: Procedure[Future[T]]): Future[T] = onComplete(proc(_))

}

trait CompletableFuture[T] extends Future[T] {
  def complete(value: Either[Throwable, T]): CompletableFuture[T]
  final def completeWithResult(result: T): CompletableFuture[T] = complete(Right(result))
  final def completeWithException(exception: Throwable): CompletableFuture[T] = complete(Left(exception))
  final def completeWith(other: Future[T]): CompletableFuture[T] = {
    val v = other.value
    if (v.isDefined) complete(v.get)
    else this
  }
}

/**
 * Based on code from the actorom actor framework by Sergio Bossa [http://code.google.com/p/actorom/].
 */
class DefaultCompletableFuture[T](timeout: Long, timeunit: TimeUnit) extends CompletableFuture[T] {

  def this() = this(0, MILLIS)

  def this(timeout: Long) = this(timeout, MILLIS)

  val timeoutInNanos = timeunit.toNanos(timeout)
  private val _startTimeInNanos = currentTimeInNanos
  private val _lock = new ReentrantLock
  private val _signal = _lock.newCondition
  private var _value: Option[Either[Throwable, T]] = None
  private var _listeners: List[Future[T] => Unit] = Nil

  @tailrec
  private def awaitUnsafe(wait: Long): Boolean = {
    if (_value.isEmpty && wait > 0) {
      val start = currentTimeInNanos
      val remaining = try {
        _signal.awaitNanos(wait)
      } catch {
        case e: InterruptedException =>
          wait - (currentTimeInNanos - start)
      }
      awaitUnsafe(remaining)
    } else {
      _value.isDefined
    }
  }

  def awaitResult: Option[Either[Throwable, T]] = {
    _lock.lock
    try {
      awaitUnsafe(timeoutInNanos - (currentTimeInNanos - _startTimeInNanos))
      _value
    } finally {
      _lock.unlock
    }
  }

  def resultWithin(time: Long, unit: TimeUnit): Option[Either[Throwable, T]] = {
    _lock.lock
    try {
      awaitUnsafe(unit.toNanos(time).min(timeoutInNanos - (currentTimeInNanos - _startTimeInNanos)))
      _value
    } finally {
      _lock.unlock
    }
  }

  def await = {
    _lock.lock
    if (try { awaitUnsafe(timeoutInNanos - (currentTimeInNanos - _startTimeInNanos)) } finally { _lock.unlock }) this
    else throw new FutureTimeoutException("Futures timed out after [" + NANOS.toMillis(timeoutInNanos) + "] milliseconds")
  }

  def awaitBlocking = {
    _lock.lock
    try {
      while (_value.isEmpty) {
        _signal.await
      }
      this
    } finally {
      _lock.unlock
    }
  }

  def isExpired: Boolean = timeoutInNanos - (currentTimeInNanos - _startTimeInNanos) <= 0

  def value: Option[Either[Throwable, T]] = {
    _lock.lock
    try {
      _value
    } finally {
      _lock.unlock
    }
  }

  def complete(value: Either[Throwable, T]): DefaultCompletableFuture[T] = {
    var notifyTheseListeners: List[Future[T] => Unit] = Nil

    _lock.lock
    try {
      if (_value.isEmpty) {
        _value = Some(value)
        notifyTheseListeners = _listeners
        _listeners = Nil
      }
    } finally {
      _signal.signalAll
      _lock.unlock
    }

    if (notifyTheseListeners.nonEmpty)
      notifyTheseListeners.reverse foreach notify

    this
  }

  def onComplete(func: Future[T] => Unit): CompletableFuture[T] = {
    var notifyNow = false

    _lock.lock
    try {
      if (_value.isEmpty) _listeners ::= func
      else notifyNow = true
    } finally {
      _lock.unlock
    }

    if (notifyNow) notify(func)

    this
  }

  private def notify(func: Future[T] => Unit) {
    func(this)
  }

  private def currentTimeInNanos: Long = MILLIS.toNanos(System.currentTimeMillis)
}<|MERGE_RESOLUTION|>--- conflicted
+++ resolved
@@ -5,21 +5,12 @@
 package akka.dispatch
 
 import akka.AkkaException
-<<<<<<< HEAD
-=======
-import akka.actor.Actor.spawn
 import akka.actor.{Actor, EventHandler}
->>>>>>> 283a5b4c
 import akka.routing.Dispatcher
 import akka.japi.Procedure
 
 import java.util.concurrent.locks.ReentrantLock
-<<<<<<< HEAD
-import akka.japi.Procedure
 import java.util.concurrent. {ConcurrentLinkedQueue, TimeUnit, Callable}
-=======
-import java.util.concurrent. {ConcurrentLinkedQueue, TimeUnit}
->>>>>>> 283a5b4c
 import java.util.concurrent.TimeUnit.{NANOSECONDS => NANOS, MILLISECONDS => MILLIS}
 import java.util.concurrent.atomic. {AtomicBoolean, AtomicInteger}
 import annotation.tailrec
@@ -28,7 +19,6 @@
 
 object Futures {
 
-<<<<<<< HEAD
   def future[T](body: Callable[T]): Future[T] =
     Future(body.call)
 
@@ -40,31 +30,6 @@
 
   def future[T](body: Callable[T], timeout: Long, dispatcher: MessageDispatcher): Future[T] =
     Future(body.call, timeout)(dispatcher)
-=======
-  /**
-   * Module with utility methods for working with Futures.
-   * <pre>
-   * val future = Futures.future(1000) {
-   *  ... // do stuff
-   * }
-   * </pre>
-   */
-   def future[T](timeout: Long,
-                 dispatcher: MessageDispatcher = Dispatchers.defaultGlobalDispatcher)
-                (body: => T): Future[T] = {
-    val f = new DefaultCompletableFuture[T](timeout)
-    spawn({
-      try { 
-        f completeWithResult body 
-      } catch { 
-        case e: Exception => 
-          EventHandler notifyListeners EventHandler.Error(e, this)
-          f completeWithException e
-      }
-    })(dispatcher)
-    f
-  }
->>>>>>> 283a5b4c
 
   /**
    * (Blocking!)
