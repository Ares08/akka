/**
 * Copyright (C) 2009-2011 Typesafe Inc. <http://www.typesafe.com>
 */

package akka.dispatch

import java.util.concurrent._
import akka.event.Logging.Error
import akka.util.{ Duration, Switch, ReentrantGuard }
import atomic.{ AtomicInteger, AtomicLong }
import java.util.concurrent.ThreadPoolExecutor.{ AbortPolicy, CallerRunsPolicy, DiscardOldestPolicy, DiscardPolicy }
import akka.actor._
import akka.actor.ActorSystem
import locks.ReentrantLock
import scala.annotation.tailrec
import akka.event.EventStream
import akka.actor.ActorSystem.Settings
import com.typesafe.config.Config

/**
 * @author <a href="http://jonasboner.com">Jonas Bon&#233;r</a>
 */
final case class Envelope(val message: Any, val sender: ActorRef) {
  if (message.isInstanceOf[AnyRef] && (message.asInstanceOf[AnyRef] eq null)) throw new InvalidMessageException("Message is null")
}

object SystemMessage {
  @tailrec
  final def size(list: SystemMessage, acc: Int = 0): Int = {
    if (list eq null) acc else size(list.next, acc + 1)
  }

  @tailrec
  final def reverse(list: SystemMessage, acc: SystemMessage = null): SystemMessage = {
    if (list eq null) acc else {
      val next = list.next
      list.next = acc
      reverse(next, list)
    }
  }
}

/**
 * System messages are handled specially: they form their own queue within
 * each actor’s mailbox. This queue is encoded in the messages themselves to
 * avoid extra allocations and overhead. The next pointer is a normal var, and
 * it does not need to be volatile because in the enqueuing method its update
 * is immediately succeeded by a volatile write and all reads happen after the
 * volatile read in the dequeuing thread. Afterwards, the obtained list of
 * system messages is handled in a single thread only and not ever passed around,
 * hence no further synchronization is needed.
 *
 * ➡➡➡ NEVER SEND THE SAME SYSTEM MESSAGE OBJECT TO TWO ACTORS ⬅⬅⬅
 */
sealed trait SystemMessage extends PossiblyHarmful {
  var next: SystemMessage = _
}
case class Create() extends SystemMessage // send to self from Dispatcher.register
case class Recreate(cause: Throwable) extends SystemMessage // sent to self from ActorCell.restart
case class Suspend() extends SystemMessage // sent to self from ActorCell.suspend
case class Resume() extends SystemMessage // sent to self from ActorCell.resume
case class Terminate() extends SystemMessage // sent to self from ActorCell.stop
case class Supervise(child: ActorRef) extends SystemMessage // sent to supervisor ActorRef from ActorCell.start
<<<<<<< HEAD
case class Link(subject: ActorRef) extends SystemMessage // sent to self from ActorCell.watch
case class Unlink(subject: ActorRef) extends SystemMessage // sent to self from ActorCell.unwatch
=======
case class ChildTerminated(child: ActorRef) extends SystemMessage // sent to supervisor from ActorCell.doTerminate
case class Link(subject: ActorRef) extends SystemMessage // sent to self from ActorCell.startsWatching
case class Unlink(subject: ActorRef) extends SystemMessage // sent to self from ActorCell.stopsWatching
>>>>>>> d6fc97c4

final case class TaskInvocation(eventStream: EventStream, function: () ⇒ Unit, cleanup: () ⇒ Unit) extends Runnable {
  def run() {
    try {
      function()
    } catch {
      // FIXME catching all and continue isn't good for OOME, ticket #1418
      case e ⇒ eventStream.publish(Error(e, "TaskInvocation", e.getMessage))
    } finally {
      cleanup()
    }
  }
}

object MessageDispatcher {
  val UNSCHEDULED = 0 //WARNING DO NOT CHANGE THE VALUE OF THIS: It relies on the faster init of 0 in AbstractMessageDispatcher
  val SCHEDULED = 1
  val RESCHEDULED = 2

  implicit def defaultDispatcher(implicit system: ActorSystem) = system.dispatcher
}

/**
 * @author <a href="http://jonasboner.com">Jonas Bon&#233;r</a>
 */
abstract class MessageDispatcher(val prerequisites: DispatcherPrerequisites) extends AbstractMessageDispatcher with Serializable {

  import MessageDispatcher._
  import AbstractMessageDispatcher.{ inhabitantsUpdater, shutdownScheduleUpdater }
  import prerequisites._

  /**
   *  Creates and returns a mailbox for the given actor.
   */
  protected[akka] def createMailbox(actor: ActorCell): Mailbox

  /**
   * Name of this dispatcher.
   */
  def name: String

  /**
   * Attaches the specified actor instance to this dispatcher
   */
  final def attach(actor: ActorCell): Unit = register(actor)

  /**
   * Detaches the specified actor instance from this dispatcher
   */
  final def detach(actor: ActorCell): Unit = try {
    unregister(actor)
  } finally {
    ifSensibleToDoSoThenScheduleShutdown()
  }

  protected[akka] final def dispatchTask(block: () ⇒ Unit) {
    val invocation = TaskInvocation(eventStream, block, taskCleanup)
    inhabitantsUpdater.incrementAndGet(this)
    try {
      executeTask(invocation)
    } catch {
      case e ⇒
        inhabitantsUpdater.decrementAndGet(this)
        throw e
    }
  }

  @tailrec
  private final def ifSensibleToDoSoThenScheduleShutdown(): Unit = inhabitantsUpdater.get(this) match {
    case 0 ⇒
      shutdownScheduleUpdater.get(this) match {
        case UNSCHEDULED ⇒
          if (shutdownScheduleUpdater.compareAndSet(this, UNSCHEDULED, SCHEDULED)) {
            scheduler.scheduleOnce(shutdownTimeout, shutdownAction)
            ()
          } else ifSensibleToDoSoThenScheduleShutdown()
        case SCHEDULED ⇒
          if (shutdownScheduleUpdater.compareAndSet(this, SCHEDULED, RESCHEDULED)) ()
          else ifSensibleToDoSoThenScheduleShutdown()
        case RESCHEDULED ⇒ ()
      }
    case _ ⇒ ()
  }

  private final val taskCleanup: () ⇒ Unit =
    () ⇒ if (inhabitantsUpdater.decrementAndGet(this) == 0) ifSensibleToDoSoThenScheduleShutdown()

  /**
   * If you override it, you must call it. But only ever once. See "attach" for only invocation
   */
  protected[akka] def register(actor: ActorCell) {
    inhabitantsUpdater.incrementAndGet(this)
    // ➡➡➡ NEVER SEND THE SAME SYSTEM MESSAGE OBJECT TO TWO ACTORS ⬅⬅⬅
    systemDispatch(actor, Create()) //FIXME should this be here or moved into ActorCell.start perhaps?
  }

  /**
   * If you override it, you must call it. But only ever once. See "detach" for the only invocation
   */
  protected[akka] def unregister(actor: ActorCell) {
    inhabitantsUpdater.decrementAndGet(this)
    val mailBox = actor.mailbox
    mailBox.becomeClosed() // FIXME reschedule in tell if possible race with cleanUp is detected in order to properly clean up
    actor.mailbox = deadLetterMailbox
    cleanUpMailboxFor(actor, mailBox)
    mailBox.cleanUp()
  }

  /**
   * Overridable callback to clean up the mailbox for a given actor,
   * called when an actor is unregistered.
   */
  protected def cleanUpMailboxFor(actor: ActorCell, mailBox: Mailbox) {

    if (mailBox.hasSystemMessages) {
      var message = mailBox.systemDrain()
      while (message ne null) {
        // message must be “virgin” before being able to systemEnqueue again
        val next = message.next
        message.next = null
        deadLetterMailbox.systemEnqueue(actor.self, message)
        message = next
      }
    }

    if (mailBox.hasMessages) {
      var envelope = mailBox.dequeue
      while (envelope ne null) {
        deadLetterMailbox.enqueue(actor.self, envelope)
        envelope = mailBox.dequeue
      }
    }
  }

  private val shutdownAction = new Runnable {
    @tailrec
    final def run() {
      shutdownScheduleUpdater.get(MessageDispatcher.this) match {
        case UNSCHEDULED ⇒ ()
        case SCHEDULED ⇒
          try {
            if (inhabitantsUpdater.get(MessageDispatcher.this) == 0) //Warning, racy
              shutdown()
          } finally {
            shutdownScheduleUpdater.getAndSet(MessageDispatcher.this, UNSCHEDULED) //TODO perhaps check if it was modified since we checked?
          }
        case RESCHEDULED ⇒
          if (shutdownScheduleUpdater.compareAndSet(MessageDispatcher.this, RESCHEDULED, SCHEDULED))
            try scheduler.scheduleOnce(shutdownTimeout, this) catch {
              case _: IllegalStateException ⇒ shutdown()
            }
          else run()
      }
    }
  }

  /**
   * When the dispatcher no longer has any actors registered, how long will it wait until it shuts itself down,
   * defaulting to your akka configs "akka.actor.dispatcher-shutdown-timeout" or default specified in
   * akka-actor-reference.conf
   */
  protected[akka] def shutdownTimeout: Duration

  /**
   * After the call to this method, the dispatcher mustn't begin any new message processing for the specified reference
   */
  def suspend(actor: ActorCell): Unit = {
    val mbox = actor.mailbox
    if (mbox.dispatcher eq this)
      mbox.becomeSuspended()
  }

  /*
   * After the call to this method, the dispatcher must begin any new message processing for the specified reference
   */
  def resume(actor: ActorCell): Unit = {
    val mbox = actor.mailbox
    if ((mbox.dispatcher eq this) && mbox.becomeOpen())
      registerForExecution(mbox, false, false)
  }

  /**
   *   Will be called when the dispatcher is to queue an invocation for execution
   */
  protected[akka] def systemDispatch(receiver: ActorCell, invocation: SystemMessage)

  /**
   *   Will be called when the dispatcher is to queue an invocation for execution
   */
  protected[akka] def dispatch(receiver: ActorCell, invocation: Envelope)

  /**
   * Suggest to register the provided mailbox for execution
   */
  protected[akka] def registerForExecution(mbox: Mailbox, hasMessageHint: Boolean, hasSystemMessageHint: Boolean): Boolean

  // TODO check whether this should not actually be a property of the mailbox
  protected[akka] def throughput: Int
  protected[akka] def throughputDeadlineTime: Duration

  @inline
  protected[akka] final val isThroughputDeadlineTimeDefined = throughputDeadlineTime.toMillis > 0
  @inline
  protected[akka] final val isThroughputDefined = throughput > 1

  protected[akka] def executeTask(invocation: TaskInvocation)

  /**
   * Called one time every time an actor is detached from this dispatcher and this dispatcher has no actors left attached
   * Must be idempotent
   */
  protected[akka] def shutdown(): Unit

  /**
   * Returns the size of the mailbox for the specified actor
   */
  def mailboxSize(actor: ActorCell): Int = actor.mailbox.numberOfMessages

  /**
   * Returns the "current" emptiness status of the mailbox for the specified actor
   */
  def mailboxIsEmpty(actor: ActorCell): Boolean = !actor.mailbox.hasMessages
}

/**
 * Trait to be used for hooking in new dispatchers into Dispatchers.fromConfig
 */
abstract class MessageDispatcherConfigurator() {
  /**
   * Returns an instance of MessageDispatcher given a Configuration
   */
  def configure(config: Config, settings: Settings, prerequisites: DispatcherPrerequisites): MessageDispatcher

  def mailboxType(config: Config, settings: Settings): MailboxType = {
    val capacity = config.getInt("mailbox-capacity")
    if (capacity < 1) UnboundedMailbox()
    else {
      val duration = Duration(config.getNanoseconds("mailbox-push-timeout-time"), TimeUnit.NANOSECONDS)
      BoundedMailbox(capacity, duration)
    }
  }

  def configureThreadPool(config: Config,
                          settings: Settings,
                          createDispatcher: ⇒ (ThreadPoolConfig) ⇒ MessageDispatcher): ThreadPoolConfigDispatcherBuilder = {
    import ThreadPoolConfigDispatcherBuilder.conf_?

    //Apply the following options to the config if they are present in the config

    ThreadPoolConfigDispatcherBuilder(createDispatcher, ThreadPoolConfig()).configure(
      conf_?(Some(config getMilliseconds "keep-alive-time"))(time ⇒ _.setKeepAliveTime(Duration(time, TimeUnit.MILLISECONDS))),
      conf_?(Some(config getDouble "core-pool-size-factor"))(factor ⇒ _.setCorePoolSizeFromFactor(factor)),
      conf_?(Some(config getDouble "max-pool-size-factor"))(factor ⇒ _.setMaxPoolSizeFromFactor(factor)),
      conf_?(Some(config getBoolean "allow-core-timeout"))(allow ⇒ _.setAllowCoreThreadTimeout(allow)),
      conf_?(Some(config getInt "task-queue-size") flatMap {
        case size if size > 0 ⇒
          Some(config getString "task-queue-type") map {
            case "array"       ⇒ ThreadPoolConfig.arrayBlockingQueue(size, false) //TODO config fairness?
            case "" | "linked" ⇒ ThreadPoolConfig.linkedBlockingQueue(size)
            case x             ⇒ throw new IllegalArgumentException("[%s] is not a valid task-queue-type [array|linked]!" format x)
          }
        case _ ⇒ None
      })(queueFactory ⇒ _.setQueueFactory(queueFactory)))
  }
}<|MERGE_RESOLUTION|>--- conflicted
+++ resolved
@@ -61,14 +61,9 @@
 case class Resume() extends SystemMessage // sent to self from ActorCell.resume
 case class Terminate() extends SystemMessage // sent to self from ActorCell.stop
 case class Supervise(child: ActorRef) extends SystemMessage // sent to supervisor ActorRef from ActorCell.start
-<<<<<<< HEAD
+case class ChildTerminated(child: ActorRef) extends SystemMessage // sent to supervisor from ActorCell.doTerminate
 case class Link(subject: ActorRef) extends SystemMessage // sent to self from ActorCell.watch
 case class Unlink(subject: ActorRef) extends SystemMessage // sent to self from ActorCell.unwatch
-=======
-case class ChildTerminated(child: ActorRef) extends SystemMessage // sent to supervisor from ActorCell.doTerminate
-case class Link(subject: ActorRef) extends SystemMessage // sent to self from ActorCell.startsWatching
-case class Unlink(subject: ActorRef) extends SystemMessage // sent to self from ActorCell.stopsWatching
->>>>>>> d6fc97c4
 
 final case class TaskInvocation(eventStream: EventStream, function: () ⇒ Unit, cleanup: () ⇒ Unit) extends Runnable {
   def run() {
