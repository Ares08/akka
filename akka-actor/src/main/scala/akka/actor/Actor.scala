--- conflicted
+++ resolved
@@ -15,15 +15,9 @@
 import akka.event.EventHandler
 
 import scala.reflect.BeanProperty
-<<<<<<< HEAD
 
 import com.eaio.uuid.UUID
-=======
-import akka.util. {ReflectiveAccess, Duration}
-import akka.remoteinterface.RemoteSupport
-import akka.japi. {Creator, Procedure}
 import java.lang.reflect.InvocationTargetException
->>>>>>> 62427f51
 
 /**
  * Life-cycle messages for the Actors
@@ -35,18 +29,18 @@
  */
 sealed trait AutoReceivedMessage { self: LifeCycleMessage => }
 
-case class HotSwap(code: ActorRef => Actor.Receive, discardOld: Boolean = true)
-  extends AutoReceivedMessage with LifeCycleMessage {
+case class HotSwap(code: ActorRef => Actor.Receive, discardOld: Boolean = true) extends AutoReceivedMessage with LifeCycleMessage {
 
   /**
    * Java API
    */
-  def this(code: akka.japi.Function[ActorRef,Procedure[Any]], discardOld: Boolean) =
+  def this(code: akka.japi.Function[ActorRef,Procedure[Any]], discardOld: Boolean) = {
     this( (self: ActorRef) => {
       val behavior = code(self)
       val result: Actor.Receive = { case msg => behavior(msg) }
       result
     }, discardOld)
+  }
 
   /**
    *  Java API with default non-stacking behavior
@@ -191,7 +185,6 @@
    *   val actor = actorOf(classOf[MyActor]).start()
    * </pre>
    */
-<<<<<<< HEAD
   def actorOf[T <: Actor](clazz: Class[T]): ActorRef =
     actorOf(clazz, new UUID().toString)
 
@@ -248,7 +241,15 @@
 
             implicit val format: Format[T] = {
               if (formatClassName == "N/A") formatErrorDueTo("no class name defined in configuration")
-              val f = ReflectiveAccess.getObjectFor(formatClassName).getOrElse(formatErrorDueTo("it could not be loaded"))
+              val f = ReflectiveAccess.getObjectFor(formatClassName) match {
+                case Right(actor) => actor
+                case Left(exception) =>
+                  val cause = exception match {
+                    case i: InvocationTargetException => i.getTargetException
+                    case _                            => exception
+                  }
+                  formatErrorDueTo(" " + cause.toString)
+              }
               if (f.isInstanceOf[Format[T]]) f.asInstanceOf[Format[T]]
               else formatErrorDueTo("class must be of type [akka.serialization.Format[T]]")
             }
@@ -299,26 +300,6 @@
         newLocalActorRef(clazz, address) // if deployment fails, fall back to local actors
     }
   }
-=======
-  def actorOf(clazz: Class[_ <: Actor]): ActorRef = new LocalActorRef(() => {
-    import ReflectiveAccess.{ createInstance, noParams, noArgs }
-    createInstance[Actor](clazz.asInstanceOf[Class[_]], noParams, noArgs) match {
-      case Right(actor) => actor
-      case Left(exception) =>
-        val cause = exception match {
-          case i: InvocationTargetException => i.getTargetException
-          case _ => exception
-        }
-
-        throw new ActorInitializationException(
-          "Could not instantiate Actor of " + clazz +
-          "\nMake sure Actor is NOT defined inside a class/trait," +
-          "\nif so put it outside the class/trait, f.e. in a companion object," +
-          "\nOR try to change: 'actorOf[MyActor]' to 'actorOf(new MyActor)'.", cause)
-    }
-
-  }, None)
->>>>>>> 62427f51
 
   /**
    * Creates an ActorRef out of the Actor. Allows you to pass in a factory function
@@ -412,21 +393,26 @@
     }).start() ! Spawn
   }
 
-<<<<<<< HEAD
   private[akka] def newLocalActorRef(clazz: Class[_ <: Actor], address: String): ActorRef = {
     new LocalActorRef(() => {
       import ReflectiveAccess.{ createInstance, noParams, noArgs }
-      createInstance[Actor](clazz.asInstanceOf[Class[_]], noParams, noArgs).getOrElse(
-        throw new ActorInitializationException(
-          "Could not instantiate Actor" +
-          "\nMake sure Actor is NOT defined inside a class/trait," +
-          "\nif so put it outside the class/trait, f.e. in a companion object," +
-          "\nOR try to change: 'actorOf[MyActor]' to 'actorOf(new MyActor)'."))
-      }, address)
-  }
-
-=======
->>>>>>> 62427f51
+      createInstance[Actor](clazz.asInstanceOf[Class[_]], noParams, noArgs) match {
+        case Right(actor) => actor
+        case Left(exception) =>
+          val cause = exception match {
+            case i: InvocationTargetException => i.getTargetException
+            case _ => exception
+          }
+
+          throw new ActorInitializationException(
+            "Could not instantiate Actor of " + clazz +
+            "\nMake sure Actor is NOT defined inside a class/trait," +
+            "\nif so put it outside the class/trait, f.e. in a companion object," +
+            "\nOR try to change: 'actorOf[MyActor]' to 'actorOf(new MyActor)'.", cause)
+        }
+    }, address)
+  }
+
   /**
    * Implicitly converts the given Option[Any] to a AnyOptionAsTypedOption which offers the method <code>as[T]</code>
    * to convert an Option[Any] to an Option[T].
@@ -515,12 +501,7 @@
       "\n\tEither use:" +
       "\n\t\t'val actor = Actor.actorOf[MyActor]', or" +
       "\n\t\t'val actor = Actor.actorOf(new MyActor(..))'")
-<<<<<<< HEAD
-     Actor.actorRefInCreation.value = None
-=======
      Actor.actorRefInCreation.set(None)
-     optRef.asInstanceOf[Some[ActorRef]].get.id = getClass.getName  //FIXME: Is this needed?
->>>>>>> 62427f51
      optRef.asInstanceOf[Some[ActorRef]]
   }
 
