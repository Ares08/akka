--- conflicted
+++ resolved
@@ -145,11 +145,8 @@
   private[akka] def createProxyAndTypedActor[R <: AnyRef, T <: R](interface: Class[_], constructor: ⇒ T, config: Configuration, loader: ClassLoader): R =
     createProxy[R](extractInterfaces(interface), (ref: AtomVar[R]) ⇒ new TypedActor[R, T](ref, constructor), config, loader)
 
-<<<<<<< HEAD
   private[akka] def configureAndProxyLocalActorRef[T <: AnyRef](interfaces: Array[Class[_]], proxyRef: AtomVar[T], actor: ⇒ Actor, config: Configuration, loader: ClassLoader): T = {
-=======
-  protected def configureAndProxyLocalActorRef[T <: AnyRef](interfaces: Array[Class[_]], proxyRef: AtomVar[T], actor: ⇒ Actor, config: Configuration, loader: ClassLoader): T = {
->>>>>>> 724cbf43
+
     val ref = actorOf(actor)
 
     ref.timeout = config.timeout.toMillis
