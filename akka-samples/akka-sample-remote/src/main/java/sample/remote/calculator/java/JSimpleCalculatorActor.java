/**
 *  Copyright (C) 2009-2011 Typesafe Inc. <http://www.typesafe.com>
 */
package sample.remote.calculator.java;

import akka.actor.UntypedActor;

//#actor
public class JSimpleCalculatorActor extends UntypedActor {
    @Override
    public void onReceive(Object message) {
      
        if (message instanceof Op.Add) {
            Op.Add add = (Op.Add) message;
            System.out.println("Calculating " + add.getN1() + " + " + add.getN2());
            getSender().tell(new Op.AddResult(add.getN1(), add.getN2(), add.getN1() + add.getN2()));
            
        } else if (message instanceof Op.Subtract) {
            Op.Subtract subtract = (Op.Subtract) message;
            System.out.println("Calculating " + subtract.getN1() + " - " + subtract.getN2());
            getSender().tell(new Op.SubtractResult(subtract.getN1(), subtract.getN2(), subtract.getN1() - subtract.getN2()));
<<<<<<< HEAD
        } else {
            unhandled(message);
=======
            
        } else {
          unhandled(message);
>>>>>>> e7a120f9
        }
    }
}
//#actor<|MERGE_RESOLUTION|>--- conflicted
+++ resolved
@@ -19,14 +19,9 @@
             Op.Subtract subtract = (Op.Subtract) message;
             System.out.println("Calculating " + subtract.getN1() + " - " + subtract.getN2());
             getSender().tell(new Op.SubtractResult(subtract.getN1(), subtract.getN2(), subtract.getN1() - subtract.getN2()));
-<<<<<<< HEAD
+
         } else {
             unhandled(message);
-=======
-            
-        } else {
-          unhandled(message);
->>>>>>> e7a120f9
         }
     }
 }
