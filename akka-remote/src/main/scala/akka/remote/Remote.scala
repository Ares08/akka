--- conflicted
+++ resolved
@@ -71,17 +71,13 @@
   lazy val eventStream = new NetworkEventStream(system)
 
   lazy val server: RemoteSupport = {
-<<<<<<< HEAD
-    val remote = new akka.remote.netty.NettyRemoteSupport(system, this)
-    remote.start() //TODO Any application loader here?
-
-    system.eventStream.subscribe(eventStream.sender, classOf[RemoteLifeCycleEvent])
-    system.eventStream.subscribe(remoteClientLifeCycleHandler, classOf[RemoteLifeCycleEvent])
-
-    remote
-=======
-    //new akka.remote.netty.NettyRemoteSupport(system)
-    ReflectiveAccess.createInstance[RemoteSupport](remoteExtension.RemoteTransport, Array[Class[_]](classOf[ActorSystem]), Array[AnyRef](system)) match {
+    val arguments = Seq(
+      classOf[ActorSystem] -> system,
+      classOf[Remote] -> this)
+    val types: Array[Class[_]] = arguments map (_._1) toArray
+    val values: Array[AnyRef] = arguments map (_._2) toArray
+
+    ReflectiveAccess.createInstance[RemoteSupport](remoteExtension.RemoteTransport, types, values) match {
       case Left(problem) ⇒
         log.error(problem, "Could not load remote transport layer")
         throw problem
@@ -93,7 +89,6 @@
 
         remote
     }
->>>>>>> 5530c4cb
   }
 
   def start() {
