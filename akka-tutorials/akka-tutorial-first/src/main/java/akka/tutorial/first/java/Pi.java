--- conflicted
+++ resolved
@@ -4,11 +4,8 @@
 
 package akka.tutorial.first.java;
 
-<<<<<<< HEAD
 //#imports
-import akka.actor.*;
-import akka.routing.RoundRobinRouter;
-=======
+import akka.actor.Props;
 import akka.actor.ActorRef;
 import akka.actor.ActorSystem;
 import akka.actor.InternalActorRef;
@@ -19,7 +16,6 @@
 import akka.util.Timeout;
 
 import java.util.LinkedList;
->>>>>>> 04cd2ade
 import java.util.concurrent.CountDownLatch;
 //#imports
 
@@ -109,26 +105,10 @@
             this.nrOfMessages = nrOfMessages;
             this.nrOfElements = nrOfElements;
             this.latch = latch;
-<<<<<<< HEAD
 
             //#create-router
             router = this.getContext().actorOf(new Props().withCreator(Worker.class).withRouter(new RoundRobinRouter(nrOfWorkers)), "pi");
             //#create-router
-=======
-            Creator<Router> routerCreator = new Creator<Router>() {
-                public Router create() {
-                    return new RoundRobinRouter(getContext().dispatcher(), new Timeout(-1));
-                }
-            };
-            LinkedList<ActorRef> actors = new LinkedList<ActorRef>() {
-                {
-                    for (int i = 0; i < nrOfWorkers; i++) add(getContext().actorOf(Worker.class));
-                }
-            };
-                        // FIXME routers are intended to be used like this
-            RoutedProps props = new RoutedProps(routerCreator, new LocalConnectionManager(actors), new Timeout(-1), true);
-            router = new RoutedActorRef(getContext().system(), props, (InternalActorRef) getSelf(), "pi");
->>>>>>> 04cd2ade
         }
 
         //#master-receive
