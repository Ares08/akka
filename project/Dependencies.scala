--- conflicted
+++ resolved
@@ -76,14 +76,10 @@
     val junit       = "junit"                         % "junit"                        % junitVersion  // Common Public License 1.0
 
     // For Java 8 Conversions
-<<<<<<< HEAD
-    val java8Compat = "org.scala-lang.modules"       %% "scala-java8-compat"           % "0.7.0"       // Scala License
+    val java8Compat = Def.setting {"org.scala-lang.modules" %% "scala-java8-compat" % java8CompatVersion.value} // Scala License
     
     val aeronDriver = "io.aeron"                      % "aeron-driver"                 % "0.9.7"       // ApacheV2
     val aeronClient = "io.aeron"                      % "aeron-client"                 % "0.9.7"       // ApacheV2
-=======
-    val java8Compat = Def.setting {"org.scala-lang.modules" %% "scala-java8-compat" % java8CompatVersion.value} // Scala License
->>>>>>> ebef6038
 
     object Docs {
       val sprayJson   = "io.spray"                   %%  "spray-json"                  % "1.3.2"             % "test"
