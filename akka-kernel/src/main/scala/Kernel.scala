/**
 * Copyright (C) 2009-2010 Scalable Solutions AB <http://scalablesolutions.se>
 */

package se.scalablesolutions.akka.kernel

import se.scalablesolutions.akka.servlet.AkkaLoader
import se.scalablesolutions.akka.remote.BootableRemoteActorService
import se.scalablesolutions.akka.comet.BootableCometActorService
import se.scalablesolutions.akka.actor.BootableActorLoaderService
import se.scalablesolutions.akka.camel.service.CamelService
import se.scalablesolutions.akka.config.Config

object Main {
  def main(args: Array[String]) = Kernel.boot
}

/**
 * The Akka Kernel, is used to start And shutdown Akka in standalone/kernel mode. 
 * 
 * @author <a href="http://jonasboner.com">Jonas Bon&#233;r</a>
 */
object Kernel extends AkkaLoader {
  /**
   * Boots up the Kernel with default bootables
   */
  def boot: Unit = boot(true, 
    new BootableActorLoaderService 
    with BootableRemoteActorService 
    with BootableCometActorService
    with CamelService)

  //For testing purposes only
  def startRemoteService: Unit = bundles.foreach( _ match {
    case x: BootableRemoteActorService => x.startRemoteService
    case _ =>
  })
<<<<<<< HEAD
}
=======

  private def printBanner = {
    log.info(
"""
==============================
         __    __
 _____  |  | _|  | _______
 \__  \ |  |/ /  |/ /\__  \
  / __ \|    <|    <  / __ \_
 (____  /__|_ \__|_ \(____  /
      \/     \/    \/     \/
""")
    log.info("     Running version %s", Config.VERSION)
    log.info("==============================")
  }
}
 
 /**
  * This class can be added to web.xml mappings as a listener to boot and shutdown Akka.
  */ 
class Kernel extends ServletContextListener {
   def contextDestroyed(e: ServletContextEvent): Unit = 
     Kernel.shutdown
     
   def contextInitialized(e: ServletContextEvent): Unit = 
     Kernel.boot(true, new BootableActorLoaderService with BootableRemoteActorService)
 }
>>>>>>> b2ba933e
<|MERGE_RESOLUTION|>--- conflicted
+++ resolved
@@ -35,34 +35,4 @@
     case x: BootableRemoteActorService => x.startRemoteService
     case _ =>
   })
-<<<<<<< HEAD
-}
-=======
-
-  private def printBanner = {
-    log.info(
-"""
-==============================
-         __    __
- _____  |  | _|  | _______
- \__  \ |  |/ /  |/ /\__  \
-  / __ \|    <|    <  / __ \_
- (____  /__|_ \__|_ \(____  /
-      \/     \/    \/     \/
-""")
-    log.info("     Running version %s", Config.VERSION)
-    log.info("==============================")
-  }
-}
- 
- /**
-  * This class can be added to web.xml mappings as a listener to boot and shutdown Akka.
-  */ 
-class Kernel extends ServletContextListener {
-   def contextDestroyed(e: ServletContextEvent): Unit = 
-     Kernel.shutdown
-     
-   def contextInitialized(e: ServletContextEvent): Unit = 
-     Kernel.boot(true, new BootableActorLoaderService with BootableRemoteActorService)
- }
->>>>>>> b2ba933e
+}